import { Component, OnInit, ChangeDetectorRef } from '@angular/core';

import { Observable, Subject } from 'rxjs/Rx';
import '../../../common/rxjs-operators.ts';

import * as _ from 'lodash';

import { OperatorMetadataService } from '../../service/operator-metadata/operator-metadata.service';
import { WorkflowTexeraGraphService } from '../../service/workflow-graph/model/workflow-texera-graph.service';
import { WorkflowViewEventService } from '../../service/workflow-graph/view-event/workflow-view-event.service';
import { WorkflowModelActionService } from '../../service/workflow-graph/model-action/workflow-model-action.service';
import { WorkflowModelEventService } from '../../service/workflow-graph/model-event/workflow-model-event.service';
import { OperatorDragDropService } from '../../service/operator-drag-drop/operator-drag-drop.service';


@Component({
  selector: 'texera-property-editor',
  templateUrl: './property-editor.component.html',
  styleUrls: ['./property-editor.component.scss']
})
export class PropertyEditorComponent implements OnInit {

  /*
    Disable two-way data binding of currentPredicate
    to prevent "onChanges" event fired continously.
    currentPredicate won't change as the form value changes
  */

  operatorID: string = null;
  initialData: Object = null;
  currentSchema: OperatorSchema = null;
  formLayout: object = this.generateFormLayout();

  displayForm = false;

  formChangeTimes = 0;


  constructor(
    private operatorMetadataService: OperatorMetadataService,
    private workflowTexeraGraphService: WorkflowTexeraGraphService,
    private workflowViewEventService: WorkflowViewEventService,
    private operatorDragDropService: OperatorDragDropService,
    private workflowModelActionService: WorkflowModelActionService,
    private workflowModelEventService: WorkflowModelEventService,
  ) {
    this.workflowViewEventService.operatorSelectedInEditor
      .map(data => this.workflowTexeraGraphService.texeraWorkflowGraph.getOperator(data.operatorID))
      .merge(
        this.operatorDragDropService.operatorDroppedInEditor.map(data => data.operator))
      .distinctUntilKeyChanged('operatorID')
      .subscribe(data => this.changePropertyEditor(data));

    this.workflowModelEventService.operatorDeletedObservable
      .filter(data => data.operatorID === this.operatorID)
      .subscribe(data => this.clearPropertyEditor());
  }

  ngOnInit() {
  }

  clearPropertyEditor() {
    // set displayForm to false in the very beginning
    // hide the view first and then make everything null
    this.displayForm = false;

    this.operatorID = null;
    this.initialData = null;
    this.currentSchema = null;

  }

  changePropertyEditor(operator: OperatorPredicate) {
    console.log('changePropertyEditor called');
    console.log('operatorID: ' + operator.operatorID);
    this.operatorID = operator.operatorID;
    this.currentSchema = this.operatorMetadataService.getOperatorMetadata(operator.operatorType);
    // make a copy of the property data
    this.initialData = Object.assign({}, operator.operatorProperties);

    // set displayForm to true in the very end
    // initialize all the data first then show the view
    this.displayForm = true;
  }

  // layout for the form
  generateFormLayout(): Object {
    // hide submit button
    return [
      '*',
      { type: 'submit', display: false }
    ];
  }

  onFormChanges(event: Object) {
<<<<<<< HEAD
    this.formChangeTimes++;
    // console.log('onform changes called');
    // console.log(event);
    // console.log('called ' + this.formChangeTimes.toString() + ' times');
    this.workflowDataChangeService.changeProperty(this.operatorID, event);
=======
    // this.formChangeTimes++;
    // console.log('onform changes called');
    // console.log(event);
    // console.log('called ' + this.formChangeTimes.toString() + ' times');
    this.workflowModelActionService.changeOperatorProperty(this.operatorID, event);
>>>>>>> 7dfc6ecc
  }

}<|MERGE_RESOLUTION|>--- conflicted
+++ resolved
@@ -93,19 +93,11 @@
   }
 
   onFormChanges(event: Object) {
-<<<<<<< HEAD
-    this.formChangeTimes++;
-    // console.log('onform changes called');
-    // console.log(event);
-    // console.log('called ' + this.formChangeTimes.toString() + ' times');
-    this.workflowDataChangeService.changeProperty(this.operatorID, event);
-=======
     // this.formChangeTimes++;
     // console.log('onform changes called');
     // console.log(event);
     // console.log('called ' + this.formChangeTimes.toString() + ' times');
     this.workflowModelActionService.changeOperatorProperty(this.operatorID, event);
->>>>>>> 7dfc6ecc
   }
 
 }