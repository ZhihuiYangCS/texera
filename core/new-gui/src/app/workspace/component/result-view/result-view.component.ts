--- conflicted
+++ resolved
@@ -46,21 +46,6 @@
       this.showMessage = true;
       this.message = JSON.stringify(response.message);
     }
-<<<<<<< HEAD
-    this.showMessage = false;
-    // generate columnDef from first row
-    console.log(resultData);
-    this.currentDisplayColumns = Object.keys(resultData[0]).filter(x => x !== '_id');
-
-    // this.currentDisplayColumns = ['test','position', 'name', 'weight', 'symbol'];
-
-    this.currentColumns = this.generateColumns(this.currentDisplayColumns);
-    this.currentDataSource = new ResultDataSource(resultData);
-    console.log(this.currentDisplayColumns);
-    console.log(this.currentDataSource);
-=======
-
->>>>>>> 13d2b5f4
   }
 
   private generateColumns(columnNames: string[]): TableColumn[] {
