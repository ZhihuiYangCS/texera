import { Data } from './data';

let keywordMatcher = {
    top: 20,
    left: 20,
    properties: {
        title: 'Keyword Search',
        inputs: {
            input_1: {
                label: 'Input (:i)',
            }
        },
        outputs: {
            output_1: {
                label: 'Output (:i)',
            }
        },
        attributes: {
            "operatorType": "KeywordMatcher",
            "attributes": [],
            "query": "keyword",
            "luceneAnalyzer": "standard",
            "matchingType": "phrase",
            "spanListName": " "
        }
    }
};

let regexMatcher = {
  top : 20,
  left : 20,
  properties : {
    title : 'Regex Match',
    inputs : {
      input_1 : {
        label : 'Input(:i)',
      }
    },
    outputs : {
      output_1 : {
        label : 'Output (:i)',
      }
    },
    attributes : {
        "operatorType": "RegexMatcher",
        "attributes": [],
        "regex": "regex",
        "regexIgnoreCase": false,
        "spanListName": " "
    }
  }
};

let dictionaryMatcher = {
  top : 20,
  left : 20,
  properties : {
    title : 'Dictionary Search',
    inputs : {
      input_1 : {
        label : "Input(:i)",
      }
    },
    outputs :{
      output_1 : {
        label : "Output(:i)",
      }
    },
    attributes :  {
        "operatorType": "DictionaryMatcher",
        "attributes": [],
        "dictionaryEntries": ["entry1", "entry2"],
        "luceneAnalyzer": "standard",
        "matchingType": "phrase",
        "spanListName": " "
    }
  }
}

let fuzzyMatcher = {
  top : 20,
  left : 20,
  properties : {
    title : "Fuzzy Token Match",
    inputs : {
      input_1 : {
        label : "Input(:i)",
      }
    },
    outputs : {
      output_1 : {
        label : "Output(:i)",
      }
    },
    attributes : {
        "operatorType": "FuzzyTokenMatcher",
        "attributes": [],
        "query": "token1 token2 token3",
        "luceneAnalyzer": "standard",
        "thresholdRatio": 0.8,
        "spanListName": " ",
    }
  }
}

let nlpEntity = {
  top : 20,
  left : 20,
  properties : {
    title : 'Entity recognition',
    inputs : {
      input_1 : {
        label : 'Input(:i)',
      }
    },
    outputs : {
      output_1 : {
        label : "Output (:i)",
      }
    },
    attributes : {
        "operatorType": "NlpEntity",
        "attributes": [],
        "nlpEntityType": "location",
        "spanListName": " "
    }
  }
}

let nlpSentiment = {
  top : 20,
  left : 20,
  properties : {
    title : 'Sentiment Analysis',
    inputs : {
      input_1 : {
        label : 'Input(:i)',
      }
    },
    outputs : {
      output_1 : {
        label : "Output (:i)",
      }
    },
    attributes : {
        "operatorType": "NlpSentiment",
        "attribute": "",
        "resultAttribute": "resultAttr"
    }
  }
}

let emojiSentiment = {
  top : 20,
  left : 20,
  properties : {
    title : 'Emoji Sentiment Analysis',
    inputs : {
      input_1 : {
        label : 'Input(:i)',
      }
    },
    outputs : {
      output_1 : {
        label : "Output (:i)",
      }
    },
    attributes : {
        "operatorType": "EmojiSentiment",
        "attribute": "",
        "resultAttribute": "resultAttr"
    }
  }
}

let regexSplit = {
  top : 20,
  left : 20,
  properties : {
    title : 'Regex Split',
    inputs : {
      input_1 : {
        label : "Input (:i)",
      }
    },
    outputs : {
      output_1 : {
        label : "Output (:i)",
      }
    },
    attributes : {
        "operatorType": "RegexSplit",
        "splitAttribute": "attr1",
        "splitRegex": "regex",
        "splitType": "standalone"
    }
  }
}

let nlpSplit = {
  top : 20,
  left : 20,
  properties : {
    title : 'Nlp Sentence Split',
    inputs : {
      input_1 : {
        label : "Input (:i)",
      }
    },
    outputs : {
      output_1 : {
        label : "Output (:i)",
      }
    },
    attributes : {
        "operatorType": "NlpSplit",
        "attribute": "",
        "resultAttribute": "resultAttribute",
        "splitOption": "oneToOne"
    }
  }
}

let sampler = {
  top : 20,
  left : 20,
  properties : {
    title : 'Sampling',
    inputs : {
      input_1 : {
        label : "Input (:i)",
      }
    },
    outputs : {
      output_1 : {
        label : "Output (:i)",
      }
    },
    attributes : {
        "operatorType": "Sampler",
        "sampleSize": 10,
        "sampleType": "firstk"
    }
  }
}

let projection = {
  top : 20,
  left : 20,
  properties : {
    title : 'Projection',
    inputs : {
      input_1 : {
        label : "Input (:i)",
      }
    },
    outputs : {
      output_1 : {
        label : "Output (:i)",
      }
    },
    attributes : {
        "operatorType": "Projection",
        "attributes": []
    }
  }
}

let fileSource = {
  top : 20,
  left : 20,
  properties : {
    title : 'Source: File',
    inputs : {
      input_1 : {
        label : "Input (:i)",
      }
    },
    outputs : {
      output_1 : {
        label : "Output (:i)",
      }
    },
    attributes : {
        "operatorType": "FileSource",
        "filePath": "",
        "resultAttribute": "",
    }
  }
}

let scanSource = {
  top : 20,
  left : 20,
  properties : {
    title : 'Source: Scan',
    inputs : {
      input_1 : {
        label : "Input (:i)",
      }
    },
    outputs : {
      output_1 : {
        label : "Output (:i)",
      }
    },
    attributes : {
        "operatorType": "ScanSource",
        "tableName": ""
    }
  }
}

let keywordSource = {
  top : 20,
  left : 20,
  properties : {
    title : 'Source: Keyword',
    inputs : {
      input_1 : {
        label : "Input (:i)",
      }
    },
    outputs : {
      output_1 : {
        label : "Output (:i)",
      }
    },
    attributes : {
        "operatorType": "KeywordSource",
        "tableName": "",
        "attributes": [],
        "query": "keyword",
        "luceneAnalyzer": "standard",
        "matchingType": "phrase",
        "spanListName": " "
    }
  }
}


let dictionarySource = {
  top : 20,
  left : 20,
  properties : {
    title : 'Source: Dictionary',
    inputs : {
      input_1 : {
        label : "Input (:i)",
      }
    },
    outputs : {
      output_1 : {
        label : "Output (:i)",
      }
    },
    attributes : {
        "operatorType": "DictionarySource",
        "tableName": "",
        "attributes": [],
        "dictionaryEntries": ["entry1", "entry2"],
        "luceneAnalyzer": "standard",
        "matchingType": "phrase",
        "spanListName": " "
    }
  }
}

let regexSource = {
  top : 20,
  left : 20,
  properties : {
    title : 'Source: Regex',
    inputs : {
      input_1 : {
        label : "Input (:i)",
      }
    },
    outputs : {
      output_1 : {
        label : "Output (:i)",
      }
    },
    attributes : {
        "operatorType": "RegexSource",
        "tableName": "",
        "attributes": [],
        "regex": "regex",
        "regexIgnoreCase": false,
        "regexUseIndex": true,
        "spanListName": " "
    } 
  }
}

let fuzzyTokenSource = {
  top : 20,
  left : 20,
  properties : {
    title : 'Source: FuzzyToken',
    inputs : {
      input_1 : {
        label : "Input (:i)",
      }
    },
    outputs : {
      output_1 : {
        label : "Output (:i)",
      }
    },
    attributes : {
        "operatorType": "FuzzyTokenSource",
        "tableName": "",
        "attributes": [],
        "query": "token1 token2 token3",
        "luceneAnalyzer": "standard",
        "thresholdRatio": 0.8,
        "spanListName": " ",
    }
  }
}

let wordCountSource = {
  top : 20,
  left : 20,
  properties : {
    title : 'Source: Word Count',
    inputs : {
      input_1 : {
        label : "Input (:i)",
      }
    },
    outputs : {
      output_1 : {
        label : "Output (:i)",
      }
    },
    attributes : {
        "operatorType": "WordCountIndexSource",
        "tableName": "",
        "attribute": "",
    }
  }
}

let wordCount = {
  top : 20,
  left : 20,
  properties : {
    title : 'Word Count',
    inputs : {
      input_1 : {
        label : "Input (:i)",
      }
    },
    outputs : {
      output_1 : {
        label : "Output (:i)",
      }
    },
    attributes : {
        "operatorType": "WordCount",
        "attribute": "",
	      "luceneAnalyzer": "standard",
    }
  }
}

let comparison = {
  top : 20,
  left : 20,
  properties : {
    title : 'Comparison',
    inputs : {
      input_1 : {
        label : "Input (:i)",
      }
    },
    outputs : {
      output_1 : {
        label : "Output (:i)",
      }
    },
    attributes : {
        "operatorType": "Comparison",
        "attribute": "",
        "comparisonType": "=",
	      "compareTo": "",
    }
  }
}

let characterDistanceJoin = {
  top : 20,
  left : 20,
  properties : {
    title : 'Join: Character Distance',
    inputs : {
      input_1 : {
        label : 'Input (:i)',
      },
      input_2 : {
        label : "Input 2",
      }
    },
    outputs : {
      output_1 : {
        label : "Output (:i)",
      }
    },
    attributes : {
        "operatorType": "JoinDistance",
        "innerAttribute": "attr1",
        "outerAttribute": "attr1",
        "spanDistance": 100
    }
  }
}

let similarityJoin = {
  top : 20,
  left : 20,
  properties : {
    title : 'Join: Similarity',
    inputs : {
      input_1 : {
        label : 'Input (:i)',
      },
      input_2 : {
        label : "Input 2",
      }
    },
    outputs : {
      output_1 : {
        label : "Output (:i)",
      }
    },
    attributes : {
        "operatorType": "SimilarityJoin",
        "innerAttribute": "attr1",
        "outerAttribute": "attr1",
        "similarityThreshold": 0.8
    }
  }
}

let result = {
  top : 20,
  left : 20,
  properties : {
    title : 'View Results',
    inputs : {
      input_1 : {
        label : "Input (:i)",
      }
    },
    outputs : {
      output_1 : {
        label : "Output (:i)",
      }
    },
    attributes : {
        "operatorType": "ViewResults",
        "limit": 10,
        "offset": 0,
    }
  }
}

let excelSink = {
  top : 20,
  left : 20,
  properties : {
    title : 'Write Excel',
    inputs : {
      input_1 : {
        label : "Input (:i)",
      }
    },
    outputs : {
      output_1 : {
        label : "Output (:i)",
      }
    },
    attributes : {
        "operatorType": "ExcelSink",
        "limit": 10,
        "offset": 0,
    }
  }
}

export const DEFAULT_MATCHERS: Data[] = [
    {id: 0, jsonData: regexMatcher},
    {id: 1, jsonData: keywordMatcher},
    {id: 2, jsonData: dictionaryMatcher},
    {id: 3, jsonData: fuzzyMatcher},
    {id: 4, jsonData: nlpEntity},
    {id: 5, jsonData: nlpSentiment},
    {id: 6, jsonData: regexSplit},
    {id: 7, jsonData: sampler},
    {id: 8, jsonData: projection},
    {id: 9, jsonData: scanSource},
    {id: 10, jsonData: keywordSource},
    {id: 11, jsonData: dictionarySource},
    {id: 12, jsonData: regexSource},
    {id: 13, jsonData: fuzzyTokenSource},
    {id: 14, jsonData: characterDistanceJoin},
    {id: 15, jsonData: similarityJoin},
    {id: 16, jsonData: wordCountSource},
    {id: 17, jsonData: wordCount},
    {id: 19, jsonData: result},
    {id: 20, jsonData: excelSink},
    {id: 21, jsonData: comparison},
    {id: 22, jsonData: nlpSplit},
<<<<<<< HEAD
    {id: 23, jsonData: fileSource},
=======
    {id: 23, jsonData: emojiSentiment},
>>>>>>> 2424eab1
];<|MERGE_RESOLUTION|>--- conflicted
+++ resolved
@@ -613,9 +613,6 @@
     {id: 20, jsonData: excelSink},
     {id: 21, jsonData: comparison},
     {id: 22, jsonData: nlpSplit},
-<<<<<<< HEAD
-    {id: 23, jsonData: fileSource},
-=======
     {id: 23, jsonData: emojiSentiment},
->>>>>>> 2424eab1
+    {id: 24, jsonData: fileSource},
 ];