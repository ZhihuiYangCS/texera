package edu.uci.ics.textdb.exp.common;

/**
 * PropertyNameConstants defines the key names 
 *   in the JSON representation of each operator.
 * 
 * @author Zuozhi Wang
 *
 */
public class PropertyNameConstants {
    
    private PropertyNameConstants() {};
    
    // metadata property names
    public static final String OPERATOR_ID = "operatorID";
    public static final String OPERATOR_TYPE = "operatorType";
    public static final String ORIGIN_OPERATOR_ID = "origin";
    public static final String DESTINATION_OPERATOR_ID = "destination";
    public static final String OPERATOR_LIST = "operators";
    public static final String OPERATOR_LINK_LIST = "links";
    
    // common operator property names
    public static final String ATTRIBUTE_NAMES = "attributes";
    public static final String ATTRIBUTE_NAME = "attribute";
    public static final String RESULT_ATTRIBUTE_NAME = "resultAttribute";
    public static final String LUCENE_ANALYZER_STRING = "luceneAnalyzer";
    public static final String SPAN_LIST_NAME = "spanListName";
    public static final String TABLE_NAME = "tableName";
    public static final String FILE_PATH = "filePath";
    public static final String LIMIT = "limit";
    public static final String OFFSET = "offset";
    public static final String ADD_SPANS = "addSpans";
    
    // related to keyword matcher
    public static final String KEYWORD_QUERY = "query";
    public static final String KEYWORD_MATCHING_TYPE = "matchingType";
    
    // related to dictionary matcher
    public static final String DICTIONARY = "dictionary";
    public static final String DICTIONARY_ENTRIES = "dictionaryEntries";
    
    // related to regex matcher
    public static final String REGEX = "regex";
    public static final String REGEX_IGNORE_CASE = "regexIgnoreCase";
    public static final String REGEX_USE_INDEX = "regexUseIndex";
    
    // related to fuzzy token matcher
    public static final String FUZZY_TOKEN_QUERY = "query";
    public static final String FUZZY_TOKEN_THRESHOLD_RATIO = "thresholdRatio";
    
    // related to nlp extractor
    public static final String NLP_ENTITY_TYPE = "nlpEntityType";
    
    // related to regex splitter
    public static final String SPLIT_ATTRIBUTE = "splitAttribute";
    public static final String SPLIT_TYPE = "splitType";
    public static final String SPLIT_REGEX = "splitRegex";

    // related to sampler
    public static final String SAMPLE_SIZE = "sampleSize";
    public static final String SAMPLE_TYPE = "sampleType";
    
    // related to file source
    public static final String FILE_MAX_DEPTH = "maxDepth";
    public static final String FILE_RECURSIVE = "recursive";
    public static final String FILE_ALLOWED_EXTENSIONS = "allowedExtensions";
    
    // related to join
    public static final String INNER_ATTRIBUTE_NAME = "innerAttribute";
    public static final String OUTER_ATTRIBUTE_NAME = "outerAttribute";
    public static final String SPAN_DISTANCE = "spanDistance";
    public static final String JOIN_SIMILARITY_THRESHOLD = "similarityThreshold";
    
<<<<<<< HEAD
    // related to asterix connector
    public static final String ASTERIX_HOST = "host";
    public static final String ASTERIX_PORT = "port";
    public static final String ASTERIX_DATAVERSE = "dataverse";
    public static final String ASTERIX_DATASET = "dataset";
    public static final String ASTERIX_QUERY_FIELD = "queryField";
    
    // related to twitter converter
    public static final String TWITTER_RAW_ATTRIBUTE = "rawDataAttribute";
=======
    // related to ComparableMatcher
    public static final String COMPARISON_TYPE = "comparisonType";
    public static final String COMPARE_TO_VALUE = "compareTo";
>>>>>>> f3847bfc
    
}<|MERGE_RESOLUTION|>--- conflicted
+++ resolved
@@ -71,7 +71,6 @@
     public static final String SPAN_DISTANCE = "spanDistance";
     public static final String JOIN_SIMILARITY_THRESHOLD = "similarityThreshold";
     
-<<<<<<< HEAD
     // related to asterix connector
     public static final String ASTERIX_HOST = "host";
     public static final String ASTERIX_PORT = "port";
@@ -81,10 +80,8 @@
     
     // related to twitter converter
     public static final String TWITTER_RAW_ATTRIBUTE = "rawDataAttribute";
-=======
+
     // related to ComparableMatcher
     public static final String COMPARISON_TYPE = "comparisonType";
     public static final String COMPARE_TO_VALUE = "compareTo";
->>>>>>> f3847bfc
-    
 }