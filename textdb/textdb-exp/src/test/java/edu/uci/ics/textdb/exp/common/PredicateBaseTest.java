package edu.uci.ics.textdb.exp.common;

import java.util.Arrays;
import java.util.List;

import org.junit.Test;

import com.fasterxml.jackson.databind.JsonNode;

import edu.uci.ics.textdb.api.utils.TestUtils;
import edu.uci.ics.textdb.exp.comparablematcher.ComparablePredicate;
import edu.uci.ics.textdb.exp.comparablematcher.ComparisonType;
import edu.uci.ics.textdb.exp.dictionarymatcher.Dictionary;
import edu.uci.ics.textdb.exp.dictionarymatcher.DictionaryPredicate;
import edu.uci.ics.textdb.exp.dictionarymatcher.DictionarySourcePredicate;
import edu.uci.ics.textdb.exp.fuzzytokenmatcher.FuzzyTokenPredicate;
import edu.uci.ics.textdb.exp.fuzzytokenmatcher.FuzzyTokenSourcePredicate;
import edu.uci.ics.textdb.exp.join.JoinDistancePredicate;
import edu.uci.ics.textdb.exp.join.SimilarityJoinPredicate;
import edu.uci.ics.textdb.exp.keywordmatcher.KeywordMatchingType;
import edu.uci.ics.textdb.exp.keywordmatcher.KeywordPredicate;
import edu.uci.ics.textdb.exp.keywordmatcher.KeywordSourcePredicate;
import edu.uci.ics.textdb.exp.nlp.entity.NlpEntityPredicate;
import edu.uci.ics.textdb.exp.nlp.entity.NlpEntityType;
import edu.uci.ics.textdb.exp.nlp.sentiment.NlpSentimentPredicate;
import edu.uci.ics.textdb.exp.projection.ProjectionPredicate;
import edu.uci.ics.textdb.exp.regexmatcher.RegexPredicate;
import edu.uci.ics.textdb.exp.regexmatcher.RegexSourcePredicate;
import edu.uci.ics.textdb.exp.regexsplit.RegexSplitPredicate;
import edu.uci.ics.textdb.exp.regexsplit.RegexSplitPredicate.SplitType;
import edu.uci.ics.textdb.exp.sampler.SamplerPredicate;
import edu.uci.ics.textdb.exp.sampler.SamplerPredicate.SampleType;
import edu.uci.ics.textdb.exp.sink.excel.ExcelSinkPredicate;
import edu.uci.ics.textdb.exp.sink.table.TableSinkPredicate;
import edu.uci.ics.textdb.exp.sink.tuple.TupleSinkPredicate;
import edu.uci.ics.textdb.exp.source.asterix.AsterixSourcePredicate;
import edu.uci.ics.textdb.exp.source.file.FileSourcePredicate;
import edu.uci.ics.textdb.exp.source.scan.ScanSourcePredicate;
import edu.uci.ics.textdb.exp.twitter.TwitterConverterPredicate;
import edu.uci.ics.textdb.exp.wordcount.WordCountIndexSourcePredicate;
import edu.uci.ics.textdb.exp.wordcount.WordCountOperatorPredicate;
import junit.framework.Assert;

public class PredicateBaseTest {
    
    /*
     * A helper test function to assert if a predicate is 
     *   serialized / deserialized correctly
     *   by converting predicate to json, then back to predicate, then back to json again,
     *   assert two json strings are the same, (test if anything changed between conversions)
     *   and the json contains "operatorType" and "id". (test if the predicate is registered in PredicateBase)
     *   
     */
    public static void testPredicate(PredicateBase predicate) throws Exception {  
        JsonNode jsonNode = TestUtils.testJsonSerialization(predicate);
        Assert.assertTrue(jsonNode.has(PropertyNameConstants.OPERATOR_TYPE));
        Assert.assertTrue(jsonNode.has(PropertyNameConstants.OPERATOR_ID));
    }
    
    private static List<String> attributeNames = Arrays.asList("attr1", "attr2");
    
    @Test
    public void testDictionary() throws Exception {
        DictionaryPredicate dictionaryPredicate = new DictionaryPredicate(
                new Dictionary(Arrays.asList("entry1", "entry2")),
                attributeNames,
                "standard",
                KeywordMatchingType.CONJUNCTION_INDEXBASED,
                "dictResults");
        testPredicate(dictionaryPredicate);
        
        DictionarySourcePredicate dictionarySourcePredicate = new DictionarySourcePredicate(
                new Dictionary(Arrays.asList("entry1", "entry2")),
                attributeNames,
                "standard",
                KeywordMatchingType.CONJUNCTION_INDEXBASED, 
                "tableName",
                "dictSourceResults");
        testPredicate(dictionarySourcePredicate);
    }
    
    @Test
    public void testFuzzyToken() throws Exception {
        FuzzyTokenPredicate fuzzyTokenPredicate = new FuzzyTokenPredicate(
                "token1 token2 token3",
                attributeNames,
                "standard",
                0.8,
                "spanListName");
        testPredicate(fuzzyTokenPredicate);
        
        FuzzyTokenSourcePredicate fuzzyTokenSourcePredicate = new FuzzyTokenSourcePredicate(
                "token1 token2 token3",
                attributeNames,
                "standard",
                0.8,
                "tableName",
                "spanListName");
        testPredicate(fuzzyTokenSourcePredicate);
    }
    
    @Test
    public void testJoinDistance() throws Exception {
        JoinDistancePredicate joinDistancePredicate = new JoinDistancePredicate("attr1", "attr1", 100);
        testPredicate(joinDistancePredicate);
    }
    
    @Test
    public void testSimilarityJoin() throws Exception {
        SimilarityJoinPredicate similarityJoinPredicate = new SimilarityJoinPredicate("attr1", "attr1", 0.8);
        testPredicate(similarityJoinPredicate);
    }
    
    @Test
    public void testKeyword() throws Exception {
        KeywordPredicate keywordPredicate = new KeywordPredicate(
                "keyword",
                attributeNames,
                "standard",
                KeywordMatchingType.CONJUNCTION_INDEXBASED,
                "keywordResults");
        testPredicate(keywordPredicate);
        
        KeywordSourcePredicate keywordSourcePredicate = new KeywordSourcePredicate(
                "keyword",
                attributeNames,
                "standard",
                KeywordMatchingType.CONJUNCTION_INDEXBASED,
                "tableName",
                "keywordSourceResults");
        testPredicate(keywordSourcePredicate);
    }
    
    @Test
    public void testNlpEntity() throws Exception {
        NlpEntityPredicate nlpEntityPredicate = new NlpEntityPredicate(
                NlpEntityType.LOCATION,
                attributeNames,
                "nlpEntityResults");
        testPredicate(nlpEntityPredicate);
    }
    
    @Test
    public void testNlpSentiment() throws Exception {
        NlpSentimentPredicate nlpSentimentPredicate = new NlpSentimentPredicate(
                "inputAttr",
                "resultAttr");
        testPredicate(nlpSentimentPredicate);
    }
    
    @Test
    public void testProjection() throws Exception {
        ProjectionPredicate projectionPredicate = new ProjectionPredicate(attributeNames);
        testPredicate(projectionPredicate);
    }
    
    @Test
    public void testRegexMatcher() throws Exception {
        RegexPredicate regexPredicate = new RegexPredicate(
                "regex",
                attributeNames,
                "spanListName");
        testPredicate(regexPredicate);
        
        RegexSourcePredicate regexSourcePredicate = new RegexSourcePredicate(
                "regex",
                attributeNames,
                "tableName",
                "spanListName");
        testPredicate(regexSourcePredicate);
    }
    
    @Test
    public void testRegexSplit() throws Exception {
        RegexSplitPredicate regexSplitPredicate = new RegexSplitPredicate(
                "regex",
                "attr1",
                SplitType.STANDALONE);
        testPredicate(regexSplitPredicate);
    }
    
    @Test
    public void testSampler() throws Exception {
        SamplerPredicate samplerPredicate = new SamplerPredicate(
                10,
                SampleType.FIRST_K_ARRIVAL);
        testPredicate(samplerPredicate);
    }
    
    @Test
    public void testFileSource() throws Exception {
        FileSourcePredicate fileSourcePredicate = new FileSourcePredicate(
                "./file.txt",
                "attr1");
        testPredicate(fileSourcePredicate);
    }
    
    @Test
    public void testScanSource() throws Exception {
        ScanSourcePredicate scanSourcePredicate = new ScanSourcePredicate("tableName");
        testPredicate(scanSourcePredicate);
    }
    
    @Test
    public void testTupleSink() throws Exception {
        TupleSinkPredicate tupleSinkPredicate = new TupleSinkPredicate();
        testPredicate(tupleSinkPredicate);
    }
    
    @Test

    public void testWordCountIndexSource() throws Exception {
        WordCountIndexSourcePredicate wordCountIndexSourcePredicate = new WordCountIndexSourcePredicate("tableName", "attr1");
        testPredicate(wordCountIndexSourcePredicate);
    }
    
    @Test
    public void testWordCountOperator() throws Exception {
        WordCountOperatorPredicate wordCountPredicate = new WordCountOperatorPredicate("attr1", "standard");
        testPredicate(wordCountPredicate);
    }

    @Test
    public void testExcelSink() throws Exception {
    	ExcelSinkPredicate excelSinkPredicate = new ExcelSinkPredicate(10, 10);
    	testPredicate(excelSinkPredicate);
    }
    
    @Test
<<<<<<< HEAD
    public void testAsterixSource() throws Exception {
        TestUtils.testJsonSerialization(new AsterixSourcePredicate(
                "host", 19002, "twitter", "ds_tweet", "text", "zika", 10), true);
    }
    
    @Test
    public void testTwitterConverter() throws Exception {
        TestUtils.testJsonSerialization(new TwitterConverterPredicate(
                "rawData"), true);
    }
    
    @Test
    public void testTableSink() throws Exception {
        TestUtils.testJsonSerialization(new TableSinkPredicate(
                "tableName", null), true);
=======
    public void testComparable() throws Exception {
        testPredicate(new ComparablePredicate("attr", ComparisonType.EQUAL_TO, 1));
>>>>>>> f3847bfc
    }

}<|MERGE_RESOLUTION|>--- conflicted
+++ resolved
@@ -227,7 +227,6 @@
     }
     
     @Test
-<<<<<<< HEAD
     public void testAsterixSource() throws Exception {
         TestUtils.testJsonSerialization(new AsterixSourcePredicate(
                 "host", 19002, "twitter", "ds_tweet", "text", "zika", 10), true);
@@ -243,10 +242,11 @@
     public void testTableSink() throws Exception {
         TestUtils.testJsonSerialization(new TableSinkPredicate(
                 "tableName", null), true);
-=======
+    }
+    
+    @Test
     public void testComparable() throws Exception {
         testPredicate(new ComparablePredicate("attr", ComparisonType.EQUAL_TO, 1));
->>>>>>> f3847bfc
     }
 
 }