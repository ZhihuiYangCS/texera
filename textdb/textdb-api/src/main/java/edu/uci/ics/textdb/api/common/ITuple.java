--- conflicted
+++ resolved
@@ -1,19 +1,16 @@
-package edu.uci.ics.textdb.api.common;
+package edu.uci.ics.textdb.api.common;
+
+import java.util.List;
+
+/**
+ * Created by chenli on 3/25/16.
+ */
+public interface ITuple {
+    IField getField(int index);
+
+    IField getField(String fieldName);
+
+    List<IField> getFields();
 
-import java.util.List;
-
-/**
- * Created by chenli on 3/25/16.
- */
-public interface ITuple {
-    IField getField(int index);
-
-    IField getField(String fieldName);
-
-    List<IField> getFields();
-<<<<<<< HEAD
-=======
-
->>>>>>> 7a6336e8
-    List<Attribute> getSchema();
-}
+    List<Attribute> getSchema();
+}