--- conflicted
+++ resolved
@@ -16,14 +16,13 @@
  * operands = ["dat", "ata"]
  * subQueries = ["abc OR bcd"]
  * 
-<<<<<<< HEAD
- * @Author Zuozhi Wang
- * @Author Shuying Lai
-=======
  * The trigram query of a regex has two high-level layers:
  * First, conjunction of TrigramBooleanQuery of prefix, suffix, and exact.
  * Second, disjunction of TrigramBooleanQuery of each element respectively in prefix, suffix, and exact.
->>>>>>> f0b51090
+ * 
+ * @Author Zuozhi Wang
+ * @Author Shuying Lai
+ * 
  */
 public class TrigramBooleanQuery {
 	public static final int NONE = 0;
